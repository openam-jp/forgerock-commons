/*
 * The contents of this file are subject to the terms of the Common Development and
 * Distribution License (the License). You may not use this file except in compliance with the
 * License.
 *
 * You can obtain a copy of the License at legal/CDDLv1.0.txt. See the License for the
 * specific language governing permission and limitations under the License.
 *
 * When distributing Covered Software, include this CDDL Header Notice in each file and include
 * the License file at legal/CDDLv1.0.txt. If applicable, add the following below the CDDL
 * Header, with the fields enclosed by brackets [] replaced by your own identifying
 * information: "Portions copyright [year] [name of copyright owner]".
 *
 * Copyright 2015 ForgeRock AS.
 */

package org.forgerock.selfservice.core;

import static org.forgerock.json.JsonValue.field;
import static org.forgerock.json.JsonValue.json;
import static org.forgerock.json.JsonValue.object;

import org.forgerock.http.context.ServerContext;
import org.forgerock.json.JsonValue;
import org.forgerock.json.resource.AbstractRequestHandler;
import org.forgerock.json.resource.ActionRequest;
import org.forgerock.json.resource.ActionResponse;
import org.forgerock.json.resource.ReadRequest;
import org.forgerock.json.resource.ResourceException;
import org.forgerock.json.resource.ResourceResponse;
import org.forgerock.json.resource.Responses;
import org.forgerock.selfservice.core.config.ProcessInstanceConfig;
import org.forgerock.selfservice.core.config.ProcessInstanceConfig.StorageType;
import org.forgerock.selfservice.core.config.StageConfig;
import org.forgerock.selfservice.core.exceptions.IllegalInputException;
import org.forgerock.selfservice.core.exceptions.StageConfigException;
import org.forgerock.selfservice.core.snapshot.SnapshotAuthor;
import org.forgerock.selfservice.core.snapshot.SnapshotTokenHandler;
import org.forgerock.selfservice.core.snapshot.SnapshotTokenHandlerFactory;
import org.forgerock.util.Pair;
import org.forgerock.util.Reject;
import org.forgerock.util.promise.Promise;
import org.forgerock.util.promise.Promises;

import javax.inject.Inject;
import java.util.Collections;
import java.util.List;
import java.util.Map;

/**
 * Anonymous process service progresses a chain of {@link ProgressStage}
 * configurations, handling any required client interactions.
 *
 * @since 0.1.0
 */
public final class AnonymousProcessService extends AbstractRequestHandler {

    private static final String SUBMIT_ACTION = "submitRequirements";

    private static final String TOKEN_FIELD = "token";
    private static final String INPUT_FIELD = "input";
    private static final String TYPE_FIELD = "type";
    private static final String STAGE_FIELD = "stage";
    private static final String STATUS_FIELD = "status";
    private static final String SUCCESS_FIELD = "success";
    private static final String REQUIREMENTS_FIELD = "requirements";
    private static final String END_VALUE = "end";

    private static final int INITIAL_STAGE_INDEX = 0;

    private final ProgressStageFactory progressStageFactory;
    private final List<StageConfig> stageConfigs;
    private final ProcessStore processStore;
    private final SnapshotTokenHandler snapshotTokenHandler;
    private final InternalSnapshotAuthor snapshotAuthor;

    /**
     * Initialises the anonymous process service with the passed config.
     *
     * @param config
     *         service configuration
     * @param progressStageFactory
     *         workflow stage factory
     * @param tokenHandlerFactory
     *         snapshot token handler factory
     * @param processStore
     *         store for locally persisted state
     */
    @Inject
    public AnonymousProcessService(ProcessInstanceConfig config, ProgressStageFactory progressStageFactory,
                                   SnapshotTokenHandlerFactory tokenHandlerFactory, ProcessStore processStore) {
        Reject.ifNull(config, progressStageFactory, tokenHandlerFactory, processStore);

        this.progressStageFactory = progressStageFactory;
        this.processStore = processStore;

        stageConfigs = config.getStageConfigs();
        snapshotAuthor = newSnapshotAuthor(config.getStorageType());
        snapshotTokenHandler = tokenHandlerFactory.get(config.getTokenType());
    }

    @Override
    public Promise<ResourceResponse, ResourceException> handleRead(ServerContext context, ReadRequest request) {
        try {
            JsonValue clientResponse = initiateProcess();
            return Promises.newResultPromise(Responses.newResourceResponse("1", "1.0", clientResponse));
        } catch (ResourceException rE) {
            return Promises.newExceptionPromise(rE);
        } catch (RuntimeException rE) {
            ResourceException resourceException = ResourceException
                    .getException(ResourceException.INTERNAL_ERROR, "Internal error intercepted", rE)
                    .includeCauseInJsonValue();
            return Promises.newExceptionPromise(resourceException);
        }
    }

    @Override
    public Promise<ActionResponse, ResourceException> handleAction(ServerContext context, ActionRequest request) {
        if (SUBMIT_ACTION.equals(request.getAction())) {
            try {
                JsonValue clientResponse = progressProcess(request.getContent());
                return Promises.newResultPromise(Responses.newActionResponse(clientResponse));
            } catch (ResourceException rE) {
                return Promises.newExceptionPromise(rE);
            } catch (RuntimeException rE) {
                ResourceException resourceException = ResourceException
                        .getException(ResourceException.INTERNAL_ERROR, "Internal error intercepted", rE)
                        .includeCauseInJsonValue();
                return Promises.newExceptionPromise(resourceException);
            }
        }

        return Promises.newExceptionPromise(
                ResourceException.getException(ResourceException.NOT_SUPPORTED,
                        "Unknown action " + request.getAction()));
    }

    /*
     * Responsible for retrieving the requirements from the first stage in the flow.
     */
    private JsonValue initiateProcess() throws IllegalInputException {
        ProcessContext context = ProcessContext
                .newBuilder(INITIAL_STAGE_INDEX)
                .build();

        Pair<? extends ProgressStage<?>, StageConfig> stagePair = retrieveStage(context);
        JsonValue requirements = gatherInitialRequirements(context, stagePair.getFirst(), stagePair.getSecond());

        return renderRequirements(
                context,
                stagePair.getFirst().getStageType(),
                StageResponse
                        .newBuilder()
                        .setRequirements(requirements)
                        .build());
    }

    /*
     * With the process flow already kicked off, progresses to the flow by processing the client input.
     */
    private JsonValue progressProcess(JsonValue clientInput) throws IllegalInputException {
        JsonValue snapshotTokenValue = clientInput.get(TOKEN_FIELD);
        ProcessContext.Builder contextBuilder;

        if (snapshotTokenValue.isNotNull()) {
            String snapshotToken = snapshotTokenValue.asString();
            if (!snapshotTokenHandler.validate(snapshotToken)) {
                throw new IllegalInputException("Invalid token");
            }

            Map<String, String> stageState = snapshotAuthor.retrieveSnapshotState(snapshotToken);
            contextBuilder = ProcessContext.newBuilder(stageState);
        } else {
            contextBuilder = ProcessContext.newBuilder(INITIAL_STAGE_INDEX);
        }

        JsonValue input = clientInput.get(INPUT_FIELD);

        if (input.isNull()) {
            throw new IllegalInputException("No input provided");
        }

        ProcessContext context = contextBuilder
                .setInput(input)
                .build();

        Pair<? extends ProgressStage<?>, StageConfig> stagePair = retrieveStage(context);
        return enactContext(context, stagePair.getFirst(), stagePair.getSecond());
    }

    private JsonValue enactContext(ProcessContext context, ProgressStage<?> stage,
                                   StageConfig config) throws IllegalInputException {
        StageResponse response = advanceProgress(context, stage, config);

        if (response.hasRequirements()) {
            // Stage has additional requirements, render response.
            return renderRequirementsWithSnapshot(context, config.getStageType(), response);
        }

        return handleProgression(context, config.getStageType(), response);
    }

    private JsonValue handleProgression(ProcessContext context, StageType<?> stageType,
                                        StageResponse response) throws IllegalInputException {
        if (context.getStageIndex() + 1 == stageConfigs.size()) {
            // Flow complete, render completion response.
            return renderCompletion(stageType);
        }

        // Stage satisfied, move onto the next stage.
        ProcessContext nextContext = ProcessContext
                .newBuilder(context.getStageIndex() + 1)
                .addState(context.getState())
                .addState(response.getState())
                .build();

        Pair<? extends ProgressStage<?>, StageConfig> stagePair = retrieveStage(nextContext);
        JsonValue requirements = gatherInitialRequirements(nextContext, stagePair.getFirst(), stagePair.getSecond());

        if (requirements.size() > 0) {
            // Stage has some initial requirements, render response.
            return renderRequirementsWithSnapshot(
                    nextContext,
                    stagePair.getFirst().getStageType(),
                    StageResponse
                            .newBuilder()
                            .setRequirements(requirements)
                            .build());
        }

        return enactContext(nextContext, stagePair.getFirst(), stagePair.getSecond());
    }

    private JsonValue renderRequirementsWithSnapshot(ProcessContext context,
                                                     StageType<?> stageType, StageResponse response) {
        String snapshotToken = snapshotAuthor
                .captureSnapshotOf(ProcessContext
                        .newBuilder(context)
                        .setStageTag(response.getStageTag())
                        .addState(response.getState())
                        .build());

        return renderRequirements(context, stageType, response)
                .add(TOKEN_FIELD, snapshotToken);
    }

    private JsonValue renderRequirements(ProcessContext context, StageType<?> stageType, StageResponse response) {
        return json(
                object(
                        field(TYPE_FIELD, stageType.getName()),
                        field(STAGE_FIELD, context.getStageIndex()),
                        field(REQUIREMENTS_FIELD, response.getRequirements().asMap())));
    }

    private JsonValue renderCompletion(StageType<?> stageType) {
        return json(
                object(
                        field(TYPE_FIELD, stageType.getName()),
                        field(STAGE_FIELD, END_VALUE),
                        field(STATUS_FIELD,
                                object(
                                        field(SUCCESS_FIELD, true)))));
    }

    /*
     * Enables a typed stage config to be passed to the stage.
<<<<<<< HEAD
     * <b />
=======
>>>>>>> 01bef846
     * Type safety is checked during the stage retrieval.
     */
    private <C extends StageConfig> JsonValue gatherInitialRequirements(
            ProcessContext context, ProgressStage<C> stage, StageConfig config) throws IllegalInputException {
        return stage.gatherInitialRequirements(context, stage.getStageType().getTypedConfig(config));
    }

    /*
     * Enables a typed stage config to be passed to the stage.
<<<<<<< HEAD
     * <b />
=======
>>>>>>> 01bef846
     * Type safety is checked during the stage retrieval.
     */
    private <C extends StageConfig> StageResponse advanceProgress(
            ProcessContext context, ProgressStage<C> stage, StageConfig config) throws IllegalInputException {
        return stage.advance(context, stage.getStageType().getTypedConfig(config), snapshotAuthor);
    }

    /*
     * Retrieves the stage and its corresponding config based on the context stage index.
<<<<<<< HEAD
     * <b />
=======
>>>>>>> 01bef846
     * This method also validates the expected subtype of the config.
     */
    private Pair<? extends ProgressStage<?>, StageConfig> retrieveStage(ProcessContext context) {
        if (context.getStageIndex() >= stageConfigs.size()) {
            throw new StageConfigException("Invalid stage index " + context.getStageIndex());
        }

        StageConfig config = stageConfigs.get(context.getStageIndex());
        ProgressStage<?> stage = progressStageFactory.get(config.getStageType());

        if (stage == null) {
            throw new StageConfigException("Unknown progress stage " + config.getStageType().getName());
        }

        if (!stage.getStageType().equals(config.getStageType())) {
            // Implicit enforcement of the expected subtype of the stage config.
            throw new StageConfigException("Type for progress stage and config should be equivalent");
        }

        return Pair.of(stage, config);
    }

    private InternalSnapshotAuthor newSnapshotAuthor(StorageType type) {
        switch (type) {
        case LOCAL:
            return new LocalSnapshotAuthor();
        case STATELESS:
            return new StatelessSnapshotAuthor();
        default:
            throw new IllegalArgumentException("Unknown storage type " + type);
        }
    }

    /*
     * Snapshot author that stores state locally to the server.
     */
    private final class LocalSnapshotAuthor implements InternalSnapshotAuthor {

        @Override
        public String captureSnapshotOf(ProcessContext context) {
            String snapshotToken = snapshotTokenHandler.generate(Collections.<String, String>emptyMap());
            processStore.add(snapshotToken, context.toFlattenedMap());
            return snapshotToken;
        }

        @Override
        public Map<String, String> retrieveSnapshotState(String snapshotToken) {
            return processStore.remove(snapshotToken);
        }
    }

    /*
     * Snapshot author that stores state within the token returned to the client.
     */
    private final class StatelessSnapshotAuthor implements InternalSnapshotAuthor {

        @Override
        public String captureSnapshotOf(ProcessContext context) {
            return snapshotTokenHandler.generate(context.toFlattenedMap());
        }

        @Override
        public Map<String, String> retrieveSnapshotState(String snapshotToken) {
            return snapshotTokenHandler.parse(snapshotToken);
        }

    }

    private interface InternalSnapshotAuthor extends SnapshotAuthor {

        Map<String, String> retrieveSnapshotState(String snapshotToken);

    }

}<|MERGE_RESOLUTION|>--- conflicted
+++ resolved
@@ -264,10 +264,6 @@
 
     /*
      * Enables a typed stage config to be passed to the stage.
-<<<<<<< HEAD
-     * <b />
-=======
->>>>>>> 01bef846
      * Type safety is checked during the stage retrieval.
      */
     private <C extends StageConfig> JsonValue gatherInitialRequirements(
@@ -277,10 +273,6 @@
 
     /*
      * Enables a typed stage config to be passed to the stage.
-<<<<<<< HEAD
-     * <b />
-=======
->>>>>>> 01bef846
      * Type safety is checked during the stage retrieval.
      */
     private <C extends StageConfig> StageResponse advanceProgress(
@@ -290,10 +282,6 @@
 
     /*
      * Retrieves the stage and its corresponding config based on the context stage index.
-<<<<<<< HEAD
-     * <b />
-=======
->>>>>>> 01bef846
      * This method also validates the expected subtype of the config.
      */
     private Pair<? extends ProgressStage<?>, StageConfig> retrieveStage(ProcessContext context) {
