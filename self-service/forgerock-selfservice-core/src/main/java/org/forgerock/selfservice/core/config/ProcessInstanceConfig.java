/*
 * The contents of this file are subject to the terms of the Common Development and
 * Distribution License (the License). You may not use this file except in compliance with the
 * License.
 *
 * You can obtain a copy of the License at legal/CDDLv1.0.txt. See the License for the
 * specific language governing permission and limitations under the License.
 *
 * When distributing Covered Software, include this CDDL Header Notice in each file and include
 * the License file at legal/CDDLv1.0.txt. If applicable, add the following below the CDDL
 * Header, with the fields enclosed by brackets [] replaced by your own identifying
 * information: "Portions copyright [year] [name of copyright owner]".
 *
 * Copyright 2015 ForgeRock AS.
 */

package org.forgerock.selfservice.core.config;

import org.forgerock.selfservice.core.snapshot.SnapshotTokenType;
import org.forgerock.util.Reject;

import java.util.ArrayList;
import java.util.List;

/**
 * Represents the configuration for an instance of the anonymous process service.
 *
 * @since 0.1.0
 */
public final class ProcessInstanceConfig {

    private final List<StageConfig> stageConfigs;
    private final SnapshotTokenType tokenType;
    private final StorageType storageType;

    private ProcessInstanceConfig(Builder builder) {
        stageConfigs = builder.stageConfigs;
        tokenType = builder.tokenType;
        storageType = builder.storageType;
    }

    /**
     * Gets the ordered list of stage configurations.
     *
     * @return stage configurations
     */
    public List<StageConfig> getStageConfigs() {
        return stageConfigs;
    }

    /**
     * Gets the snapshot token type.
     *
     * @return snapshot token type
     */
    public SnapshotTokenType getTokenType() {
        return tokenType;
    }

    /**
     * Gets the storage type, whether local or stateless.
     *
     * @return the storage type
     */
    public StorageType getStorageType() {
        return storageType;
    }

    /**
     * Builder for assisting with the construction of {@link ProcessInstanceConfig}.
     */
    public static final class Builder {

        private List<StageConfig> stageConfigs;
        private SnapshotTokenType tokenType;
        private StorageType storageType;

        private Builder() {
            stageConfigs = new ArrayList<>();
        }

        /**
         * Add a new stage config.
         *
         * @param stageConfig
         *         stage config
         *
         * @return this builder
         */
        public Builder addStageConfig(StageConfig stageConfig) {
            Reject.ifNull(stageConfig);
            stageConfigs.add(stageConfig);
            return this;
        }

        /**
         * Add a list of new stage configs.
         *
         * @param stageConfigs
         *         stage configs
         *
         * @return this builder
         */
        public Builder addStageConfigs(List<StageConfig> stageConfigs) {
            Reject.ifNull(stageConfigs);
            this.stageConfigs.addAll(stageConfigs);
            return this;
        }

        /**
         * Defines the snapshot token type to use.
         *
         * @param tokenType
         *         the snapshot token type
         *
         * @return this builder
         */
        public Builder setTokenType(SnapshotTokenType tokenType) {
            Reject.ifNull(tokenType);
            this.tokenType = tokenType;
            return this;
        }

        /**
         * The store type, whether local or stateless.
         *
         * @param storageType
         *         the storage type
         *
         * @return this builder
         */
        public Builder setStorageType(StorageType storageType) {
            this.storageType = storageType;
            return this;
        }

        /**
         * Builds a config instance.
         *
         * @return a new config instance
         */
        public ProcessInstanceConfig build() {
            Reject.ifTrue(stageConfigs.isEmpty());
            Reject.ifNull(tokenType, storageType);
            return new ProcessInstanceConfig(this);
        }

    }

    /**
     * Indicates whether the service should operate in stateless or stateful mode.
     * <b/>
     * Stateless means that all process state will be pushed into the token that
     * is returned to the client. Whereas stateful (local) will push all state to
     * a local store and the returning token will be used to key that state.
     */
    public enum StorageType {
        /**
         * State should be preserved locally.
         */
        LOCAL,

        /**
<<<<<<< HEAD
         * State should be preserved in a stateless way.
=======
         * State is serialised into request/response to avoid server-side state management.
>>>>>>> 01bef846
         */
        STATELESS
    }

    /**
     * Provides a new builder instance.
     *
     * @return a builder instance
     */
    public static Builder newBuilder() {
        return new Builder();
    }

}<|MERGE_RESOLUTION|>--- conflicted
+++ resolved
@@ -161,11 +161,7 @@
         LOCAL,
 
         /**
-<<<<<<< HEAD
-         * State should be preserved in a stateless way.
-=======
          * State is serialised into request/response to avoid server-side state management.
->>>>>>> 01bef846
          */
         STATELESS
     }
