/*
 * The contents of this file are subject to the terms of the Common Development and
 * Distribution License (the License). You may not use this file except in compliance with the
 * License.
 *
 * You can obtain a copy of the License at legal/CDDLv1.0.txt. See the License for the
 * specific language governing permission and limitations under the License.
 *
 * When distributing Covered Software, include this CDDL Header Notice in each file and include
 * the License file at legal/CDDLv1.0.txt. If applicable, add the following below the CDDL
 * Header, with the fields enclosed by brackets [] replaced by your own identifying
 * information: "Portions copyright [year] [name of copyright owner]".
 *
 * Copyright 2015 ForgeRock AS.
 */

package org.forgerock.audit;

import static org.assertj.core.api.Assertions.*;
import static org.forgerock.json.fluent.JsonValue.*;
import static org.mockito.Matchers.*;
import static org.mockito.Mockito.*;

import java.util.Collections;
import java.util.HashMap;
import java.util.Map;
import java.util.Set;

import org.forgerock.audit.events.handlers.AuditEventHandler;
import org.forgerock.audit.events.handlers.impl.PassThroughAuditEventHandler;
import org.forgerock.json.fluent.JsonValue;
import org.forgerock.json.resource.BadRequestException;
import org.forgerock.json.resource.CreateRequest;
import org.forgerock.json.resource.NotSupportedException;
import org.forgerock.json.resource.QueryRequest;
import org.forgerock.json.resource.QueryResultHandler;
import org.forgerock.json.resource.ReadRequest;
import org.forgerock.json.resource.Requests;
import org.forgerock.json.resource.Resource;
import org.forgerock.json.resource.ResourceException;
import org.forgerock.json.resource.ResultHandler;
import org.forgerock.json.resource.RootContext;
import org.forgerock.json.resource.ServerContext;
import org.mockito.ArgumentCaptor;
import org.testng.annotations.Test;

@SuppressWarnings({"javadoc", "rawtypes", "unchecked" })
public class AuditServiceTest {

    private static final String QUERY_HANDLER_NAME = "pass-through";

    @Test
    public void testRegisterInjectEventMetaData() throws Exception {
        final AuditService auditService = getAuditService(QUERY_HANDLER_NAME);
        AuditEventHandler<?> auditEventHandler = mock(AuditEventHandler.class);
        final ArgumentCaptor<Map> auditEventMetaDataCaptor = ArgumentCaptor.forClass(Map.class);

        auditService.register(auditEventHandler, "mock", Collections.singleton("access"));
        verify(auditEventHandler).setAuditEventsMetaData(auditEventMetaDataCaptor.capture());

        Map<String, JsonValue> auditEventMetaData = auditEventMetaDataCaptor.getValue();
        assertThat(auditEventMetaData).containsKey("access");
        JsonValue accessMetaData = auditEventMetaData.get("access");
        assertThat(accessMetaData.isDefined("schema")).isTrue();
    }

    @Test
<<<<<<< HEAD
    public void testExposesListOfKnownTopics() throws Exception {
        // Given
        final AuditService auditService = getAuditService(QUERY_HANDLER_NAME);

        // When
        Set<String> knownTopics = auditService.getKnownTopics();

        // Then
        assertThat(knownTopics).containsOnly("access", "activity", "authentication", "config");
=======
    public void testRegisterInjectDependencyProvider() throws Exception {
        final AuditService auditService = getAuditService(QUERY_HANDLER_NAME);
        DependencyProvider dependencyProvider = mock(DependencyProvider.class);
        when(dependencyProvider.getDependency(Integer.class)).thenReturn(4);
        final ArgumentCaptor<DependencyProvider> dependencyProviderArgumentCaptor =
                ArgumentCaptor.forClass(DependencyProvider.class);
        AuditEventHandler<?> auditEventHandler = mock(AuditEventHandler.class);

        auditService.registerDependencyProvider(dependencyProvider);
        auditService.register(auditEventHandler, "mock", Collections.singleton("access"));

        verify(auditEventHandler).setDependencyProvider(dependencyProviderArgumentCaptor.capture());
        DependencyProvider provider = dependencyProviderArgumentCaptor.getValue();
        assertThat(provider.getDependency(Integer.class)).isEqualTo(4);
    }

    @Test(expectedExceptions = ClassNotFoundException.class)
    public void testDependencyNotFound() throws Exception {
        final AuditService auditService = getAuditService(QUERY_HANDLER_NAME);
        DependencyProvider dependencyProvider = new DependencyProviderBase();
        final ArgumentCaptor<DependencyProvider> dependencyProviderArgumentCaptor =
                ArgumentCaptor.forClass(DependencyProvider.class);
        AuditEventHandler<?> auditEventHandler = mock(AuditEventHandler.class);

        auditService.registerDependencyProvider(dependencyProvider);
        auditService.register(auditEventHandler, "mock", Collections.singleton("access"));

        verify(auditEventHandler).setDependencyProvider(dependencyProviderArgumentCaptor.capture());
        DependencyProvider provider = dependencyProviderArgumentCaptor.getValue();
        provider.getDependency(Integer.class);
>>>>>>> 99165252
    }

    @Test
    public void testCreatingAuditLogEntry() throws Exception {
        final AuditService auditService = getAuditService(QUERY_HANDLER_NAME);
        auditService.register(new PassThroughAuditEventHandler(), QUERY_HANDLER_NAME, Collections.singleton("access"));

        final CreateRequest createRequest = makeCreateRequest();
        final ResultHandler<Resource> resultHandler = mockResultHandler(Resource.class);
        final ArgumentCaptor<Resource> resourceCaptor = ArgumentCaptor.forClass(Resource.class);

        //when
        auditService.handleCreate(new ServerContext(new RootContext()), createRequest, resultHandler);

        //then
        assertThat(auditService.isAuditing("access")).isTrue();
        verify(resultHandler, never()).handleError(any(ResourceException.class));
        verify(resultHandler).handleResult(resourceCaptor.capture());

        final Resource resource = resourceCaptor.getValue();
        assertThat(resource).isNotNull();
        assertThat(resource.getContent().asMap()).isEqualTo(createRequest.getContent().asMap());
    }

    @Test
    public void testHandleCreateIgnoresEventsNotMappedToHandler() {
        //given
        AuditService auditService = new AuditService();
        CreateRequest createRequest = makeCreateRequest("activity");
        ResultHandler<Resource> resultHandler = mockResultHandler(Resource.class);
        ArgumentCaptor<Resource> resourceCaptor = ArgumentCaptor.forClass(Resource.class);

        //when
        auditService.handleCreate(new ServerContext(new RootContext()), createRequest, resultHandler);

        //then
        assertThat(auditService.isAuditing("activity")).isFalse();
        verify(resultHandler, never()).handleError(any(ResourceException.class));
        verify(resultHandler).handleResult(resourceCaptor.capture());

        final Resource resource = resourceCaptor.getValue();
        assertThat(resource).isNotNull();
        assertThat(resource.getContent().asMap()).isEqualTo(createRequest.getContent().asMap());
    }

    @Test
    public void testHandleCreateReturnsNotSupportedIfEventTopicIsNotKnown() {
        //given
        AuditService auditService = new AuditService();
        CreateRequest createRequest = makeCreateRequest("unknownTopic");
        ResultHandler<Resource> resultHandler = mockResultHandler(Resource.class);

        //when
        auditService.handleCreate(new ServerContext(new RootContext()), createRequest, resultHandler);

        //then
        assertThat(auditService.isAuditing("unknownTopic")).isFalse();
        verify(resultHandler).handleError(any(ResourceException.class));
        verifyNoMoreInteractions(resultHandler);
    }

    @Test
    public void testHandleCreateIgnoresEventsIfDisabledByConfig() throws Exception {
        final AuditService auditService = getAuditService(QUERY_HANDLER_NAME);
        AuditServiceConfiguration auditServiceConfiguration = new AuditServiceConfiguration();
        auditServiceConfiguration.setCreateEnabled(false);
        auditService.configure(auditServiceConfiguration);
        auditService.register(new PassThroughAuditEventHandler(), QUERY_HANDLER_NAME, Collections.singleton("access"));

        final CreateRequest createRequest = makeCreateRequest();
        final ResultHandler<Resource> resultHandler = mockResultHandler(Resource.class);
        final ArgumentCaptor<Resource> resourceCaptor = ArgumentCaptor.forClass(Resource.class);

        //when
        auditService.handleCreate(new ServerContext(new RootContext()), createRequest, resultHandler);

        //then
        assertThat(auditService.isAuditing("access")).isFalse();
        verify(resultHandler, never()).handleError(any(ResourceException.class));
        verify(resultHandler).handleResult(resourceCaptor.capture());

        final Resource resource = resourceCaptor.getValue();
        assertThat(resource).isNotNull();
        assertThat(resource.getContent().asMap()).isEqualTo(createRequest.getContent().asMap());
    }

    @Test
    public void testReadingAuditLogEntry() throws Exception {
        //given
        final AuditService auditService = getAuditService("query-handler");

        AuditEventHandler<?> queryAuditEventHandler = mock(AuditEventHandler.class, "queryAuditEventHandler");
        auditService.register(queryAuditEventHandler, "query-handler", Collections.singleton("access"));

        AuditEventHandler<?> auditEventHandler = mock(AuditEventHandler.class, "auditEventHandler");
        auditService.register(auditEventHandler, "another-handler", Collections.singleton("access"));
        reset(auditEventHandler, queryAuditEventHandler); // So the verify assertions below can work.

        final ReadRequest readRequest = Requests.newReadRequest("access", "1234");
        ResultHandler<Resource> readResultHandler = mockResultHandler(Resource.class, "readResultHandler");
        ServerContext context = new ServerContext(new RootContext());

        //when
        auditService.handleRead(context, readRequest, readResultHandler);

        //then
        verify(queryAuditEventHandler).readInstance(same(context),
                                                    eq("1234"),
                                                    same(readRequest),
                                                    same(readResultHandler));
        verifyZeroInteractions(auditEventHandler);
    }

    @Test
    public void testDeleteAuditLogEntry() throws ResourceException {
        final AuditService auditService = getAuditService(QUERY_HANDLER_NAME);
        final ResultHandler<Resource> resultHandler = mockResultHandler(Resource.class);
        final ArgumentCaptor<Resource> resourceCaptor = ArgumentCaptor.forClass(Resource.class);
        final ArgumentCaptor<ResourceException> resourceExceptionCaptor =
                ArgumentCaptor.forClass(ResourceException.class);

        //when
        auditService.handleDelete(
                new ServerContext(new RootContext()),
                Requests.newDeleteRequest("_id"),
                resultHandler
        );

        //then
        verify(resultHandler, never()).handleResult(resourceCaptor.capture());
        verify(resultHandler).handleError(resourceExceptionCaptor.capture());

        assertThat(resourceExceptionCaptor.getValue()).isInstanceOf(NotSupportedException.class);
    }

    @Test
    public void testPatchAuditLogEntry() throws ResourceException {
        final AuditService auditService = getAuditService(QUERY_HANDLER_NAME);
        final ResultHandler<Resource> resultHandler = mockResultHandler(Resource.class);
        final ArgumentCaptor<Resource> resourceCaptor = ArgumentCaptor.forClass(Resource.class);
        final ArgumentCaptor<ResourceException> resourceExceptionCaptor =
                ArgumentCaptor.forClass(ResourceException.class);

        //when
        auditService.handlePatch(
                new ServerContext(new RootContext()),
                Requests.newPatchRequest("_id"),
                resultHandler
        );

        //then
        verify(resultHandler, never()).handleResult(resourceCaptor.capture());
        verify(resultHandler).handleError(resourceExceptionCaptor.capture());

        assertThat(resourceExceptionCaptor.getValue()).isInstanceOf(NotSupportedException.class);
    }

    @Test
    public void testUpdateAuditLogEntry() throws ResourceException {
        final AuditService auditService = getAuditService(QUERY_HANDLER_NAME);
        final ResultHandler<Resource> resultHandler = mockResultHandler(Resource.class);
        final ArgumentCaptor<Resource> resourceCaptor = ArgumentCaptor.forClass(Resource.class);
        final ArgumentCaptor<ResourceException> resourceExceptionCaptor =
                ArgumentCaptor.forClass(ResourceException.class);

        //when
        auditService.handleUpdate(
                new ServerContext(new RootContext()),
                Requests.newUpdateRequest("_id", new JsonValue(new HashMap<String, Object>())),
                resultHandler
        );

        //then
        verify(resultHandler, never()).handleResult(resourceCaptor.capture());
        verify(resultHandler).handleError(resourceExceptionCaptor.capture());

        assertThat(resourceExceptionCaptor.getValue()).isInstanceOf(NotSupportedException.class);
    }

    @Test
    public void testActionOnAuditLogEntry() throws ResourceException {
        final AuditService auditService = getAuditService(QUERY_HANDLER_NAME);
        final ResultHandler<JsonValue> resultHandler = mockResultHandler(JsonValue.class);
        final ArgumentCaptor<JsonValue> resourceCaptor = ArgumentCaptor.forClass(JsonValue.class);
        final ArgumentCaptor<ResourceException> resourceExceptionCaptor =
                ArgumentCaptor.forClass(ResourceException.class);

        //when
        auditService.handleAction(
                new ServerContext(new RootContext()),
                Requests.newActionRequest("_id", "action"),
                resultHandler
        );

        //then
        verify(resultHandler, never()).handleResult(resourceCaptor.capture());
        verify(resultHandler).handleError(resourceExceptionCaptor.capture());

        assertThat(resourceExceptionCaptor.getValue()).isInstanceOf(NotSupportedException.class);
    }

    @Test
    public void testQueryOnAuditLogEntry() throws Exception {
        final AuditService auditService = getAuditService(QUERY_HANDLER_NAME);
        final AuditEventHandler auditEventHandler = mock(AuditEventHandler.class);
        auditService.register(auditEventHandler, QUERY_HANDLER_NAME, Collections.singleton("access"));
        doNothing().when(auditEventHandler).queryCollection(
                any(ServerContext.class), any(QueryRequest.class), any(QueryResultHandler.class));

        //when
        auditService.handleQuery(
                new ServerContext(new RootContext()),
                Requests.newQueryRequest("access"),
                mock(QueryResultHandler.class)
        );

        //then
        verify(auditEventHandler).queryCollection(
                any(ServerContext.class), any(QueryRequest.class), any(QueryResultHandler.class));
    }

    @Test
    public void testMandatoryFieldTransactionId() throws ResourceException {
        final AuditService auditService = getAuditService(QUERY_HANDLER_NAME);

        // No transactionId in the JSON content
        final JsonValue content = json(object(field("_id", "_id"),
                                              field("timestamp", "timestamp")));

        final CreateRequest createRequest = Requests.newCreateRequest("access", content);
        final ResultHandler<Resource> resultHandler = mockResultHandler(Resource.class);

        final ArgumentCaptor<ResourceException> resourceExceptionCaptor =
                ArgumentCaptor.forClass(ResourceException.class);

        //when
        auditService.handleCreate(new ServerContext(new RootContext()), createRequest, resultHandler);

        //then
        verify(resultHandler).handleError(resourceExceptionCaptor.capture());
        assertThat(resourceExceptionCaptor.getValue()).isInstanceOf(BadRequestException.class);
    }

    @Test
    public void testMandatoryFieldTimestamp() throws ResourceException {
        final AuditService auditService = getAuditService(QUERY_HANDLER_NAME);

        // No timestamp in the JSON content
        final JsonValue content = json(object(field("_id", "_id"),
                                              field("transactionId", "transactionId")));

        final CreateRequest createRequest = Requests.newCreateRequest("access", content);
        final ResultHandler<Resource> resultHandler = mockResultHandler(Resource.class);

        final ArgumentCaptor<ResourceException> resourceExceptionCaptor =
                ArgumentCaptor.forClass(ResourceException.class);

        //when
        auditService.handleCreate(new ServerContext(new RootContext()), createRequest, resultHandler);

        //then
        verify(resultHandler).handleError(resourceExceptionCaptor.capture());
        assertThat(resourceExceptionCaptor.getValue()).isInstanceOf(BadRequestException.class);
    }

    @Test
    public void testAdditionalEventTypes() throws Exception {
        JsonValue additionalEventTypes = json(object(field("foo", "bar")));
        //given
        final AuditService auditService =
                getAuditServiceWithAdditionalEventTypes(QUERY_HANDLER_NAME, additionalEventTypes);

        PassThroughAuditEventHandler auditEventHandler = new PassThroughAuditEventHandler();
        // Only interested about the foo events.
        auditService.register(auditEventHandler, "pass-through", Collections.singleton("foo"));

        final CreateRequest createRequestAccess = makeCreateRequest("foo");
        final ResultHandler<Resource> resultHandlerAccess = mockResultHandler(Resource.class);
        final ArgumentCaptor<Resource> resourceCaptorAccess = ArgumentCaptor.forClass(Resource.class);

        //when
        auditService.handleCreate(new ServerContext(new RootContext()), createRequestAccess, resultHandlerAccess);

        //then
        verify(resultHandlerAccess, never()).handleError(any(ResourceException.class));
        verify(resultHandlerAccess).handleResult(resourceCaptorAccess.capture());

        Resource resource = resourceCaptorAccess.getValue();
        assertThat(resource != null);
        assertThat(resource.getContent().asMap().equals(createRequestAccess.getContent().asMap()));
    }

    private AuditService getAuditService(String queryHandlerName) throws ResourceException {
        return getAuditServiceWithAdditionalEventTypes(queryHandlerName, json(object()));
    }

    private AuditService getAuditServiceWithAdditionalEventTypes(
            String queryHandlerName, JsonValue additionalEventTypes) throws ResourceException {
        AuditServiceConfiguration config = new AuditServiceConfiguration();
        config.setHandlerForQueries(queryHandlerName);
        AuditService auditService = new AuditService(json(object()), additionalEventTypes);
        auditService.configure(config);
        return auditService;
    }

    private CreateRequest makeCreateRequest() {
        return makeCreateRequest("access");
    }

    private CreateRequest makeCreateRequest(String event) {
        final JsonValue content = json(
                object(
                        field("_id", "_id"),
                        field("timestamp", "timestamp"),
                        field("transactionId", "transactionId"))
        );
        return Requests.newCreateRequest(event, content);
    }

    private static <T> ResultHandler<T> mockResultHandler(Class<T> type) {
        return mock(ResultHandler.class);
    }

    private static <T> ResultHandler<T> mockResultHandler(Class<T> type, String name) {
        return mock(ResultHandler.class, name);
    }
}<|MERGE_RESOLUTION|>--- conflicted
+++ resolved
@@ -65,7 +65,6 @@
     }
 
     @Test
-<<<<<<< HEAD
     public void testExposesListOfKnownTopics() throws Exception {
         // Given
         final AuditService auditService = getAuditService(QUERY_HANDLER_NAME);
@@ -75,7 +74,9 @@
 
         // Then
         assertThat(knownTopics).containsOnly("access", "activity", "authentication", "config");
-=======
+    }
+
+    @Test
     public void testRegisterInjectDependencyProvider() throws Exception {
         final AuditService auditService = getAuditService(QUERY_HANDLER_NAME);
         DependencyProvider dependencyProvider = mock(DependencyProvider.class);
@@ -106,7 +107,6 @@
         verify(auditEventHandler).setDependencyProvider(dependencyProviderArgumentCaptor.capture());
         DependencyProvider provider = dependencyProviderArgumentCaptor.getValue();
         provider.getDependency(Integer.class);
->>>>>>> 99165252
     }
 
     @Test
